--- conflicted
+++ resolved
@@ -36,14 +36,8 @@
   execute_process(
     COMMAND
       ${PYTHON_EXECUTABLE} "${CMAKE_CURRENT_SOURCE_DIR}/cmake/bbp-setup-pre-commit-config.py"
-<<<<<<< HEAD
-      --force ${${CODING_CONV_PREFIX}_PRECOMMIT_REGEN} --clang-format
-      ${${CODING_CONV_PREFIX}_FORMATTING} --cmake-format ${${CODING_CONV_PREFIX}_FORMATTING}
-      --clang-tidy ${${CODING_CONV_PREFIX}_STATIC_ANALYSIS} ${PROJECT_SOURCE_DIR} ${PROJECT_BINARY_DIR})
-=======
       --commit-checks=${${CODING_CONV_PREFIX}_GIT_COMMIT_HOOKS}
-      --push-checks=${${CODING_CONV_PREFIX}_GIT_PUSH_HOOKS} ${CMAKE_SOURCE_DIR} ${CMAKE_BINARY_DIR})
->>>>>>> 1c6fd7f4
+      --push-checks=${${CODING_CONV_PREFIX}_GIT_PUSH_HOOKS} ${PROJECT_SOURCE_DIR} ${PROJECT_BINARY_DIR})
   add_custom_target(git-pre-commits ${PreCommit_EXECUTABLE} run --all-files)
 endfunction(cpp_cc_enable_precommit)
 
@@ -51,21 +45,12 @@
   if(EXISTS ${PROJECT_SOURCE_DIR}/.pre-commit-config.yaml)
     find_package(PythonInterp 3.5 REQUIRED)
     execute_process(
-<<<<<<< HEAD
-      COMMAND
-        ${PYTHON_EXECUTABLE} "${CMAKE_CURRENT_SOURCE_DIR}/cmake/bbp-setup-pre-commit-config.py"
-        --clang-format off --cmake-format off --clang-tidy off ${PROJECT_SOURCE_DIR}
-        ${PROJECT_BINARY_DIR})
-  endif()
-endfunction(cpp_cc_disable_precommit)
-=======
       COMMAND ${PYTHON_EXECUTABLE}
               "${CMAKE_CURRENT_SOURCE_DIR}/cmake/bbp-setup-pre-commit-config.py" --commit-checks=
-              --push-checks= ${CMAKE_SOURCE_DIR} ${CMAKE_BINARY_DIR})
+              --push-checks= ${PROJECT_SOURCE_DIR} ${PROJECT_BINARY_DIR})
   endif()
   file(REMOVE ${PROJECT_BINARY_DIR}/git-push-message.cmake)
-endfunction(bbp_disable_precommit)
->>>>>>> 1c6fd7f4
+endfunction(cpp_cc_disable_precommit)
 
 function(cpp_cc_enable_clang_formatting)
   find_package(PythonInterp 3.5 REQUIRED)
@@ -310,19 +295,11 @@
   cpp_cc_enable_cmake_formatting()
 endif()
 
-<<<<<<< HEAD
-if(${CODING_CONV_PREFIX}_PRECOMMIT)
+if(${CODING_CONV_PREFIX}_GIT_HOOKS)
   cpp_cc_enable_precommit()
-else(${CODING_CONV_PREFIX}_PRECOMMIT)
+else()
   cpp_cc_disable_precommit()
-endif(${CODING_CONV_PREFIX}_PRECOMMIT)
-=======
-if(${CODING_CONV_PREFIX}_GIT_HOOKS)
-  bbp_enable_precommit()
-else()
-  bbp_disable_precommit()
 endif()
->>>>>>> 1c6fd7f4
 
 if(${CODING_CONV_PREFIX}_STATIC_ANALYSIS)
   cmake_minimum_required(VERSION 3.6)
